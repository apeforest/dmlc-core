--- conflicted
+++ resolved
@@ -161,24 +161,14 @@
 }
 
 const string& Config::GetParam(const string& key) const {
-<<<<<<< HEAD
   CHECK_NE(config_map_.find(key), config_map_.end()) << "key \"" << key << "\" not found in configure";
   const std::vector<std::string>& vals = config_map_.find(key)->second.val;
   return vals[vals.size() - 1]; // return tne latest inserted one
-=======
-  CHECK(config_map_.find(key) != config_map_.end()) << "key \"" << key << "\" not found in configure";
-  return config_map_.find(key)->second[0].val; // only get the first appearence
->>>>>>> a190bf2a
 }
 
 bool Config::IsGenuineString(const std::string& key) const {
-<<<<<<< HEAD
   CHECK_NE(config_map_.find(key), config_map_.end()) << "key \"" << key << "\" not found in configure";
   return config_map_.find(key)->second.is_string;
-=======
-  CHECK(config_map_.find(key) != config_map_.end()) << "key \"" << key << "\" not found in configure";
-  return config_map_.find(key)->second[0].is_string;
->>>>>>> a190bf2a
 }
 
 string MakeProtoStringValue(const std::string& str) {
